# Copyright (c) 2014-2016 Cedric Bellegarde <cedric.bellegarde@adishatz.org>
# This program is free software: you can redistribute it and/or modify
# it under the terms of the GNU General Public License as published by
# the Free Software Foundation, either version 3 of the License, or
# (at your option) any later version.
# This program is distributed in the hope that it will be useful,
# but WITHOUT ANY WARRANTY; without even the implied warranty of
# MERCHANTABILITY or FITNESS FOR A PARTICULAR PURPOSE. See the
# GNU General Public License for more details.
# You should have received a copy of the GNU General Public License
# along with this program. If not, see <http://www.gnu.org/licenses/>.

import gi
gi.require_version('GstPbutils', '1.0')
from gi.repository import GLib, Gst, GstPbutils

import os

from gettext import gettext as _

from lollypop.define import Lp, Type
from lollypop.utils import format_artist_name


class TagReader:
    """
        Read tags from file
    """

    def __init__(self):
        """
            Init tag reader
        """
        self._index = 0
        self.init_discover()

    def init_discover(self):
        """
            Init discover
        """
        GstPbutils.pb_utils_init()
        self._tagreader = GstPbutils.Discoverer.new(10*Gst.SECOND)

    def get_infos(self, path):
        """
            Return informations on file at path
            @param path as str
            @Exception GLib.Error
            @return GstPbutils.DiscovererInfo
        """
        uri = GLib.filename_to_uri(path)
        infos = self._tagreader.discover_uri(uri)
        return infos


class ScannerTagReader(TagReader):
    """
        Scanner tag reader
    """

    def __init__(self):
        """
            Init tag reader
        """
        TagReader.__init__(self)

    def get_title(self, tags, filepath):
        """
            Return title for tags
            @param tags as Gst.TagList
            @param filepath as string
            @return title as string
        """
        if tags is None:
            return os.path.basename(filepath)
        (exists, title) = tags.get_string_index('title', self._index)
        if not exists:
            title = os.path.basename(filepath)
        return title

    def get_artists(self, tags):
        """
            Return artists for tags
            @param tags as Gst.TagList
            @return string like "artist1;artist2;..."
        """
        if tags is None:
            return _("Unknown")
        (exists, artists) = tags.get_string_index('artist', self._index)
        if not exists:
            artists = ""
        return artists

    def get_artist_sortnames(self, tags):
        """
            Return artist sort name
            @param tags as Gst.TagList
            @return artist sort names as string;string
        """
        if tags is not None:
            (exists, sortnames) = tags.get_string_index('artist-sortname',
                                                        self._index)
        if not exists:
            sortnames = ""
        return sortnames

    def get_album_artist(self, tags):
        """
            Return album artist for tags
            @param tags as Gst.TagList
            @return album artist as string or None
        """
        if tags is None:
            return _("Unknown")
        (exists, artist) = tags.get_string_index('album-artist', self._index)
        if not exists:
            artist = ""
        return artist

    def get_album_name(self, tags):
        """
            Return album for tags
            @param tags as Gst.TagList
            @return album name as string
        """
        if tags is None:
            return _("Unknown")
        (exists, album_name) = tags.get_string_index('album', self._index)
        if not exists:
            album_name = _("Unknown")
        return album_name

    def get_genres(self, tags):
        """
            Return genres for tags
            @param tags as Gst.TagList
            @return string like "genre1;genre2;..."
        """
        if tags is None:
            return _("Unknown")
        (exists, genres) = tags.get_string_index('genre', self._index)
        if not exists:
            genres = _("Unknown")
        return genres

    def get_discnumber(self, tags):
        """
            Return disc number for tags
            @param tags as Gst.TagList
            @return disc number as int
        """
        if tags is None:
            return 0
        (exists, discnumber) = tags.get_uint_index('album-disc-number',
                                                   self._index)
        if not exists:
            discnumber = 0
        return discnumber

    def get_tracknumber(self, tags):
        """
            Return track number for tags
            @param tags as Gst.TagList
            @return track number as int
        """
        if tags is None:
            return 0
        (exists, tracknumber) = tags.get_uint_index('track-number',
                                                    self._index)
        if not exists:
            tracknumber = 0
        return tracknumber

    def get_year(self, tags):
        """
            Return track year for tags
            @param tags as Gst.TagList
            @return track year as int or None
        """
        if tags is None:
            return None
        (exists, date) = tags.get_date_index('date', self._index)
        if not exists:
            (exists, date) = tags.get_date_time_index('datetime',
                                                      self._index)
        if exists:
            year = date.get_year()
        else:
            year = None
        return year

    def add_artists(self, artists, album_artists, sortnames):
        """
            Add artists to db
            @param artists as [string]
            @param album artists as [string]
            @param sortnames as [string]
            @commit needed
            @param return ([artist ids as int], [new artist ids as int])
        """
        new_artist_ids = []
        artist_ids = []
        sortsplit = sortnames.split(';')
        sortlen = len(sortsplit)
        i = 0
        for artist in artists.split(';'):
            # Get artist id, add it if missing
            artist_id = Lp().artists.get_id(artist)
            if i >= sortlen or sortsplit[i] == "":
                sortname = format_artist_name(artist)
            else:
                sortname = sortsplit[i]
            if artist_id is None:
                artist_id = Lp().artists.add(artist, sortname)
                if artist in album_artists:
                    new_artist_ids.append(artist_id)
            else:
                Lp().artists.set_sortname(artist_id, sortname)
            i += 1
            artist_ids.append(artist_id)
        return (artist_ids, new_artist_ids)

<<<<<<< HEAD
    def add_album_artist(self, artists):
=======
    def add_album_artists(self, artists):
>>>>>>> 4091aea5
        """
            Add album artist to db
            @param artists as [string]
            @param return ([album artist ids as int], [new as bool])
            @commit needed
        """
        artist_ids = []
        new_artist_ids = []
        for artist in artists.split(';'):
            if artist != '':
                # Get album artist id, add it if missing
                artist_id = Lp().artists.get_id(artist)
                if artist_id is None:
<<<<<<< HEAD
                    artist_ids.append(Lp().artists.add(
                                                   artist,
                                                   format_artist_name(artist)))
                    new_artist_ids.append(artist_id)
=======
                    album_artist_id = Lp().artists.add(artist,
                                                       format_artist_name(
                                                                       artist))
                    artist_ids.append(album_artist_id)
                    new_artist_ids.append(album_artist_id)
>>>>>>> 4091aea5
                else:
                    artist_ids.append(artist_id)
        return (artist_ids, new_artist_ids)

    def add_genres(self, genres, album_id):
        """
            Add genres to db
            @param genres as [string]
            @param return ([genre_ids], [new_genre_ids])
            @commit needed
        """
        # Get all genre ids
        genre_ids = []
        new_genre_ids = []
        for genre in genres.split(';'):
            # Get genre id, add genre if missing
            genre_id = Lp().genres.get_id(genre)
            if genre_id is None:
                genre_id = Lp().genres.add(genre)
                new_genre_ids.append(genre_id)
            genre_ids.append(genre_id)
        return (genre_ids, new_genre_ids)

    def add_album(self, album_name, artist_ids, no_album_artist,
                  year, filepath, popularity, mtime):
        """
            Add album to db
            @param album name as string
            @param album artist ids as [int]
            @param no album artist as bool
            @param path to an album track as string
            @param year as int
            @param popularity as int
            @param mtime as int
            @return (album id as int, new as bool)
            @commit needed
        """
        path = os.path.dirname(filepath)
        new = False
        if no_album_artist:
            album_id = Lp().albums.get_compilation_id(album_name, year)
        else:
            album_id = Lp().albums.get_non_compilation_id(album_name,
                                                          artist_ids,
                                                          year)
        if album_id is None:
            new = True
            album_id = Lp().albums.add(album_name, artist_ids, no_album_artist,
                                       year, path, popularity, mtime)
        # Now we have our album id, check if path doesn't change
        if Lp().albums.get_path(album_id) != path:
            Lp().albums.set_path(album_id, path)

        # If no album artist, handle album artist id for compilations
        if no_album_artist:
            if Lp().albums.is_compilation(album_id):
                Lp().albums.set_artist_ids(album_id,
                                           [Type.COMPILATIONS])
            else:
                Lp().albums.set_artist_ids(album_id,
                                           artist_ids)
        return (album_id, new)

    def update_album(self, album_id, artist_ids, genre_ids):
        """
            Set album artists
            @param album id as int
            @param artist ids as [int]
            @param genre ids as [int]
            @commit needed
        """
        # Set artists/genres for album
        for artist_id in artist_ids:
            Lp().albums.add_artist(album_id, artist_id)
        for genre_id in genre_ids:
            Lp().albums.add_genre(album_id, genre_id)

    def update_track(self, track_id, artist_ids, genre_ids):
        """
            Set track artists/genres
            @param track id as int
            @param artist ids as [int]
            @param genre ids as [int]
            @commit needed
        """
        # Set artists/genres for track
        for artist_id in artist_ids:
            Lp().tracks.add_artist(track_id, artist_id)
        for genre_id in genre_ids:
            Lp().tracks.add_genre(track_id, genre_id)<|MERGE_RESOLUTION|>--- conflicted
+++ resolved
@@ -220,11 +220,7 @@
             artist_ids.append(artist_id)
         return (artist_ids, new_artist_ids)
 
-<<<<<<< HEAD
-    def add_album_artist(self, artists):
-=======
     def add_album_artists(self, artists):
->>>>>>> 4091aea5
         """
             Add album artist to db
             @param artists as [string]
@@ -238,18 +234,11 @@
                 # Get album artist id, add it if missing
                 artist_id = Lp().artists.get_id(artist)
                 if artist_id is None:
-<<<<<<< HEAD
-                    artist_ids.append(Lp().artists.add(
-                                                   artist,
-                                                   format_artist_name(artist)))
-                    new_artist_ids.append(artist_id)
-=======
                     album_artist_id = Lp().artists.add(artist,
                                                        format_artist_name(
                                                                        artist))
                     artist_ids.append(album_artist_id)
                     new_artist_ids.append(album_artist_id)
->>>>>>> 4091aea5
                 else:
                     artist_ids.append(artist_id)
         return (artist_ids, new_artist_ids)

# Copyright (c) 2014-2016 Cedric Bellegarde <cedric.bellegarde@adishatz.org>
# This program is free software: you can redistribute it and/or modify
# it under the terms of the GNU General Public License as published by
# the Free Software Foundation, either version 3 of the License, or
# (at your option) any later version.
# This program is distributed in the hope that it will be useful,
# but WITHOUT ANY WARRANTY; without even the implied warranty of
# MERCHANTABILITY or FITNESS FOR A PARTICULAR PURPOSE. See the
# GNU General Public License for more details.
# You should have received a copy of the GNU General Public License
# along with this program. If not, see <http://www.gnu.org/licenses/>.

from lollypop.player_bin import BinPlayer
from lollypop.player_queue import QueuePlayer
from lollypop.player_linear import LinearPlayer
from lollypop.player_shuffle import ShufflePlayer
from lollypop.player_radio import RadioPlayer
from lollypop.player_externals import ExternalsPlayer
from lollypop.player_userplaylist import UserPlaylistPlayer
from lollypop.objects import Track, Album
from lollypop.define import Lp, Type
from lollypop.define import Shuffle


class Player(BinPlayer, QueuePlayer, UserPlaylistPlayer, RadioPlayer,
             LinearPlayer, ShufflePlayer, ExternalsPlayer):
    """
        Player object used to manage playback and playlists
    """

    def __init__(self):
        """
            Create all objects
        """
        BinPlayer.__init__(self)
        QueuePlayer.__init__(self)
        LinearPlayer.__init__(self)
        ShufflePlayer.__init__(self)
        UserPlaylistPlayer.__init__(self)
        RadioPlayer.__init__(self)
        ExternalsPlayer.__init__(self)

    def prev(self):
        """
            Play previous track
        """
        if self.prev_track.id is not None:
            self.load(self.prev_track, False)

    def next(self):
        """
            Play next track
        """
        if self.next_track.id is not None:
            self.load(self.next_track, False)

    def load(self, track, notify=True):
        """
            Stop current track, load track id and play it
            @param track as Track
            @param notify as bool
        """
        if track.id == Type.RADIOS:
            if not Lp().scanner.is_locked():
                Lp().window.pulse(False)
                Lp().window.pulse(True)
            RadioPlayer.load(self, track)
        else:
            BinPlayer.load(self, track, notify)

    def play_album(self, album_id, genre_id=None):
        """
            Play album
            @param album id as int
            @param genre id as int
        """
        # Empty user playlist
        self._user_playlist = []
        # Get first track from album
        album = Album(album_id, genre_id)
        Lp().player.load(album.tracks[0])
        if not Lp().player.is_party():
            if genre_id is not None:
                self.set_albums(self.current_track.id,
                                self.current_track.album_artist_id,
                                genre_id)
            else:
                self.set_album(album)

    def set_album(self, album):
        """
            Set album as current album list (for next/prev)
            Set track as current track in album
            @param album as Album
        """
        self._albums = [album.id]
        self.context.genre_id = None

    def set_albums(self, track_id, artist_ids, genre_ids):
        """
            Set album list (for next/prev)
            @param track id as int
            @param artist id as int
            @param genre id as int
        """
        # Invalid track
        if track_id is None:
            return
        album = Track(track_id).album
        self._albums = None
        ShufflePlayer.reset_history(self)

        # We are not playing a user playlist anymore
        self._user_playlist = []
        self._user_playlist_id = None
        # We are in all artists
        if genre_ids[0] == Type.ALL or\
           (artist_ids and artist_ids[0] == Type.ALL):
            self._albums = Lp().albums.get_compilations(Type.ALL)
            self._albums += Lp().albums.get_ids()
        # We are in populars view, add popular albums
        elif genre_ids[0] == Type.POPULARS:
            if self._shuffle in [Shuffle.TRACKS_ARTIST, Shuffle.ALBUMS_ARTIST]:
                self._albums = []
                for album_id in Lp().albums.get_populars():
                    if Lp().albums.get_artist_id(album_id) in artist_ids:
                        self._albums.append(album_id)
            else:
                self._albums = Lp().albums.get_populars()
        # We are in recents view, add recent albums
        elif genre_ids[0] == Type.RECENTS:
            self._albums = Lp().albums.get_recents()
        # We are in randoms view, add random albums
        elif genre_ids[0] == Type.RANDOMS:
            self._albums = Lp().albums.get_cached_randoms()
        # We are in compilation view without genre
        elif genre_ids[0] == Type.COMPILATIONS:
            self._albums = Lp().albums.get_compilations()
        # Random tracks/albums for artist
        elif self._shuffle in [Shuffle.TRACKS_ARTIST, Shuffle.ALBUMS_ARTIST]:
            self._albums = Lp().albums.get_ids(artist_ids, genre_ids)
        # Add all albums for genre
        else:
            self._albums = Lp().albums.get_compilations(genre_ids)
            self._albums += Lp().albums.get_ids(artist_ids, genre_ids)

        album.set_genre(genre_ids)
        if track_id in album.tracks_ids:
<<<<<<< HEAD
            self.context.position = album.tracks_ids.index(track_id)
            self.context.artist_ids = artist_ids
            self.context.genre_ids = genre_ids
=======
            self.context.genre_id = genre_id
>>>>>>> 58bee02e
            # Shuffle album list if needed
            self._shuffle_albums()
        else:  # Error
            self.stop()

    def clear_albums(self):
        """
            Clear all albums
        """
        self._albums = []

    def get_current_artist(self):
        """
            Get current artist
            @return artist as string
        """
        artist_id = self.current_track.album_artist_id
        if artist_id == Type.COMPILATIONS:
            artist = self.current_track.artist
        else:
            artist = self.current_track.album_artist
        return artist

    def restore_state(self):
        """
            Restore player state
        """
        track_id = Lp().settings.get_value('track-id').get_int32()
        if Lp().settings.get_value('save-state') and track_id > 0:
            path = Lp().tracks.get_path(track_id)
            if path != "":
                self._load_track(Track(track_id))
                self.set_albums(track_id, Type.ALL, Type.ALL)
                self.set_next()
                self.set_prev()
                self.emit('current-changed')
            else:
                print("Player::restore_state(): track missing")

    def set_party(self, party):
        """
            Set party mode on if party is True
            Play a new random track if not already playing
            @param party as bool
        """
        ShufflePlayer.set_party(self, party)
        self.set_next()
        self.set_prev()
        if self.is_playing():
            self.emit('next-changed')

    def set_prev(self):
        """
            Set previous track
        """
        # Look at externals
        self.prev_track = ExternalsPlayer.prev(self)

        # Look at radio
        if self.prev_track.id is None:
            self.prev_track = RadioPlayer.prev(self)

        # Look at user playlist then
        if self.prev_track.id is None:
            self.prev_track = UserPlaylistPlayer.prev(self)

        # Look at shuffle
        if self.prev_track.id is None:
            self.prev_track = ShufflePlayer.prev(self)

        # Get a linear track then
        if self.prev_track.id is None:
            self.prev_track = LinearPlayer.prev(self)

    def set_next(self):
        """
            Play next track
            @param sql as sqlite cursor
        """
        # Look at externals
        self.next_track = ExternalsPlayer.next(self)

        # Look at radio
        if self.next_track.id is None:
            self.next_track = RadioPlayer.next(self)

        # Look first at user queue
        if self.next_track.id is None:
            self.next_track = QueuePlayer.next(self)
            if self.next_track.id is not None:
                self.context.next_track = LinearPlayer.next(self)

        # Look at user playlist then
        if self.next_track.id is None:
            self.next_track = UserPlaylistPlayer.next(self)

        # Get a random album/track then
        if self.next_track.id is None:
            self.next_track = ShufflePlayer.next(self)

        # Get a linear track then
        if self.next_track.id is None:
            if self.context.next_track is not None:
                self.next_track = self.context.next_track
                self.context.next_track = None
            else:
                self.next_track = LinearPlayer.next(self)
        self.emit('next-changed')

#######################
# PRIVATE             #
#######################
    def _on_stream_start(self, bus, message):
        """
            On stream start, set next and previous track
        """
        if not Lp().scanner.is_locked():
            Lp().window.pulse(False)
        if self.current_track.id >= 0:
            ShufflePlayer._on_stream_start(self, bus, message)
        if self._queue and self.current_track.id == self._queue[0]:
            self._queue.pop(0)
            self.emit("queue-changed")
        self.set_next()
        self.set_prev()
        BinPlayer._on_stream_start(self, bus, message)<|MERGE_RESOLUTION|>--- conflicted
+++ resolved
@@ -17,7 +17,7 @@
 from lollypop.player_radio import RadioPlayer
 from lollypop.player_externals import ExternalsPlayer
 from lollypop.player_userplaylist import UserPlaylistPlayer
-from lollypop.objects import Track, Album
+from lollypop.objects import Track
 from lollypop.define import Lp, Type
 from lollypop.define import Shuffle
 
@@ -68,33 +68,17 @@
         else:
             BinPlayer.load(self, track, notify)
 
-    def play_album(self, album_id, genre_id=None):
+    def play_album(self, album):
         """
             Play album
-            @param album id as int
-            @param genre id as int
+            @param album as Album
         """
         # Empty user playlist
         self._user_playlist = []
-        # Get first track from album
-        album = Album(album_id, genre_id)
         Lp().player.load(album.tracks[0])
         if not Lp().player.is_party():
-            if genre_id is not None:
-                self.set_albums(self.current_track.id,
-                                self.current_track.album_artist_id,
-                                genre_id)
-            else:
-                self.set_album(album)
-
-    def set_album(self, album):
-        """
-            Set album as current album list (for next/prev)
-            Set track as current track in album
-            @param album as Album
-        """
-        self._albums = [album.id]
-        self.context.genre_id = None
+            self._albums = [album.id]
+            self.context.genre_ids = []
 
     def set_albums(self, track_id, artist_ids, genre_ids):
         """
@@ -146,13 +130,8 @@
 
         album.set_genre(genre_ids)
         if track_id in album.tracks_ids:
-<<<<<<< HEAD
-            self.context.position = album.tracks_ids.index(track_id)
             self.context.artist_ids = artist_ids
             self.context.genre_ids = genre_ids
-=======
-            self.context.genre_id = genre_id
->>>>>>> 58bee02e
             # Shuffle album list if needed
             self._shuffle_albums()
         else:  # Error

--- conflicted
+++ resolved
@@ -180,11 +180,7 @@
             from_str += ", artists"
             if "albums" not in from_str:
                 from_str += ",albums"
-<<<<<<< HEAD
-                where_str += "tracks.album_id = albums.rowid AND"
-=======
                 where_str += " tracks.album_id = albums.rowid AND"
->>>>>>> ee9833e0
             where_str += " artists.rowid = %s\
                           AND albums.artist_id = artists.rowid\
                           AND" % artist_id

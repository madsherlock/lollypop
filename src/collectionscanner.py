--- conflicted
+++ resolved
@@ -170,20 +170,6 @@
 
         with SqlCursor(Lp().db) as sql:
             i = 0
-<<<<<<< HEAD
-            # Get deleted files
-            deleted = list(orig_tracks)
-            for uri in new_tracks:
-                if uri in deleted:
-                    deleted.remove(uri)
-            # Clean deleted files
-            for uri in deleted:
-                i += 1
-                GLib.idle_add(self.__update_progress, i, count)
-                if not uri.startswith('https:'):
-                    self.__del_from_db(uri)
-=======
->>>>>>> dbd34868
             # Look for new files/modified files
             for uri in new_tracks:
                 if self.__thread is None:
@@ -226,7 +212,7 @@
             for uri in orig_tracks:
                 i += 1
                 GLib.idle_add(self.__update_progress, i, count)
-                if uri.startswith('file:'):
+                if not uri.startswith('https:'):
                     self.__del_from_db(uri)
         GLib.idle_add(self.__finish)
         del self.__history

--- conflicted
+++ resolved
@@ -214,13 +214,8 @@
         debug("CollectionScanner::add2db(): Read tags")
         path = GLib.filename_from_uri(uri)[0]
         tags = info.get_tags()
-<<<<<<< HEAD
         title = self.get_title(tags, path)
         artists = self.get_artists(tags)
-=======
-
-        title = self.get_title(tags, filepath)
->>>>>>> 619be4f1
         composers = self.get_composers(tags)
         performers = self.get_performers(tags)
         a_sortnames = self.get_artist_sortnames(tags)
@@ -232,26 +227,11 @@
         tracknumber = self.get_tracknumber(tags, GLib.basename(path))
         year = self.get_year(tags)
         duration = int(info.get_duration()/1000000000)
-<<<<<<< HEAD
         name = GLib.path_get_basename(path)
 
-        # If no artists tag, use album artist
-        if artists == '':
-            artists = album_artists
-        # if artists is always null, no album artists too,
-        # use composer/performer
-        if artists == '':
-            artists = performers
-            album_artists = composers
-            if artists == '':
-                artists = album_artists
-            if artists == '':
-                artists = _("Unknown")
-=======
-        name = GLib.path_get_basename(filepath)
         album_artists = (self.get_album_artist(tags) or composers)
-        artists = (self.get_artists(tags) or album_artists or performers or _("Unknown"))
->>>>>>> 619be4f1
+        artists = (self.get_artists(tags) or album_artists or
+                   performers or _("Unknown"))
 
         debug("CollectionScanner::add2db(): Restore stats")
         # Restore stats

# Copyright (c) 2014-2016 Cedric Bellegarde <cedric.bellegarde@adishatz.org>
# Copyright (c) 2015 Jean-Philippe Braun <eon@patapon.info>
# This program is free software: you can redistribute it and/or modify
# it under the terms of the GNU General Public License as published by
# the Free Software Foundation, either version 3 of the License, or
# (at your option) any later version.
# This program is distributed in the hope that it will be useful,
# but WITHOUT ANY WARRANTY; without even the implied warranty of
# MERCHANTABILITY or FITNESS FOR A PARTICULAR PURPOSE. See the
# GNU General Public License for more details.
# You should have received a copy of the GNU General Public License
# along with this program. If not, see <http://www.gnu.org/licenses/>.

from gi.repository import GLib

from cgi import escape

from lollypop.radios import Radios
from lollypop.define import Lp, Type


class Base:
    """
        Base for album and track objects
    """
    def __init__(self, db):
        self.db = db

    def __dir__(self, *args, **kwargs):
        """
            Concatenate base class's fields with child class's fields
        """
        return super(Base, self).__dir__(*args, **kwargs) + self.FIELDS

    def __getattr__(self, attr):
        # Lazy DB calls of attributes referenced
        # in self.FIELDS
        if attr in self.FIELDS:
            if self.id is None or self.id < 0:
                return self.DEFAULTS[self.FIELDS.index(attr)]
            # Actual value of 'attr_name' is stored in '_attr_name'
            attr_name = "_" + attr
            attr_value = getattr(self, attr_name)
            if attr_value is None:
                attr_value = getattr(self.db, "get_" + attr)(self.id)
                setattr(self, attr_name, attr_value)
            # Return default value if None
            if attr_value is None:
                return self.DEFAULTS[self.FIELDS.index(attr)]
            else:
                return attr_value

    def get_popularity(self):
        """
            Get popularity
            @return int between 0 and 5
        """
        if self.id is None or self.id == Type.EXTERNALS:
            return 0

        popularity = 0
        if self.id >= 0:
            avg_popularity = self.db.get_avg_popularity()
            if avg_popularity > 0:
                popularity = self.db.get_popularity(self.id)
        elif self.id == Type.RADIOS:
            radios = Radios()
            avg_popularity = radios.get_avg_popularity()
            if avg_popularity > 0:
                popularity = radios.get_popularity(self._album_artist)
        return popularity * 5 / avg_popularity + 0.5

    def set_popularity(self, popularity):
        """
            Set popularity
            @param popularity as int between 0 and 5
        """
        if self.id is None or self.id == Type.EXTERNALS:
            return
        try:
            if self.id >= 0:
                avg_popularity = self.db.get_avg_popularity()
                popularity = int((popularity * avg_popularity / 5) + 0.5)
                self.db.set_popularity(self.id, popularity, True)
            elif self.id == Type.RADIOS:
                radios = Radios()
                avg_popularity = radios.get_avg_popularity()
                popularity = int((popularity * avg_popularity / 5) + 0.5)
                radios.set_popularity(self._album_artist, popularity)
        except Exception as e:
            print("Base::set_popularity(): %s" % e)


class Disc:
    """
        Represent an album disc
    """

    def __init__(self, album, disc_number):
        self.db = Lp().albums
        self.album = album
        self.number = disc_number
        self._track_ids = []

    @property
    def track_ids(self):
        """
            Get all tracks ids of the disc

            @return list of int
        """
        if not self._track_ids:
            self._track_ids = self.db.get_disc_tracks(self.album.id,
                                                      self.album.genre_ids,
                                                      self.album.artist_ids,
                                                      self.number)
        return self._track_ids

    @property
    def tracks(self):
        """
            Get all tracks of the disc

            @return list of Track
        """
        return [Track(id) for id in self.track_ids]


class Album(Base):
    """
        Represent an album
    """
    FIELDS = ['name', 'artists', 'artist_ids', 'year', 'path', 'duration']
    DEFAULTS = ['', '', [], '', '', 0]

    def __init__(self, album_id=None, genre_ids=[], artist_ids=[]):
        """
            Init album
            @param album_id as int
            @param genre_ids as [int]
        """
        Base.__init__(self, Lp().albums)
        self.id = album_id
        self.genre_ids = genre_ids
        # Use artist ids from db else
        if artist_ids:
            self.artist_ids = artist_ids

    def set_genres(self, genre_ids):
        """
            Set album genres
            @param genre_ids as [int]
            @return None
        """
        self.genre_ids = genre_ids
        self._tracks_ids = None
        self._tracks = None

    def set_artists(self, artist_ids):
        """
            Set album artists
        """
        self.artist_ids = artist_ids
        self._track_ids = None
        self._tracks = None

    @property
    def title(self):
        """
            Get album name
            @return str
        """
        return self.name

    @property
    def tracks_ids(self):
        """
            Get album tracks id
            @return list of int
        """
        if getattr(self, "_tracks_ids") is None:
            self._tracks_ids = self.db.get_tracks(self.id,
                                                  self.genre_ids,
                                                  self.artist_ids)
        return self._tracks_ids

    @property
    def tracks(self):
        """
            Get album tracks
            @return list of Track
        """
        if not self._tracks and self.tracks_ids:
            self._tracks = [Track(track_id) for track_id in self.tracks_ids]
        return self._tracks

    @property
    def discs(self):
        """
            Get albums discs
            @return list of int
        """
        if not self._discs:
            self._discs = self.db.get_discs(self.id, self.genre_ids)
        return [Disc(self, number) for number in self._discs]


class Track(Base):
    """
        Represent a track
    """
    FIELDS = ['name', 'album_id', 'album_artist_ids',
              'artist_ids', 'album_name', 'artists',
              'genre_names', 'duration', 'number', 'path', 'position']
    DEFAULTS = ['', None, [], [], '', '', '', 0.0, None, '', 0]

    def __init__(self, track_id=None):
        """
            Init track
            @param track_id as int
        """
        Base.__init__(self, Lp().tracks)
        self.id = track_id
        self._uri = None

    def formated_name(self):
        """
            Return formated name (title \n artist)
            @return str
        """
        name = escape(self.name)
        if len(set(self.album.artist_ids) & set(self.artist_ids)) !=\
                len(self.artist_ids):
            name = "%s [<b>%s</b>]" % (name, escape(self.artists))
        return name

    @property
    def title(self):
        """
            Get track name
            Alias to Track.name
        """
        return self.name

    @property
    def uri(self):
        """
            Get track file uri
            @return str
        """
        if self._uri is not None:
            return self._uri
        elif self.path != '':
            return GLib.filename_to_uri(self.path)
        else:
            return self.path

    @property
    def filepath(self):
        """
            Get track file path
            Alias to Track.path
            @return str
        """
        return self.path

    @property
    def album(self):
        """
            Get track's album
            @return Album
        """
        return Album(self.album_id)

    @property
    def year(self):
        """
            Get track year
            @return str
        """
        return self.album.year

    @property
    def album_artists(self):
        """
            Get track artist name
            @return str
        """
        if getattr(self, "_album_artists") is None:
<<<<<<< HEAD
            self._album_artists = Lp().albums.get_artists(self.album_id)
=======
            self._album_artists = ", ".join(Lp().albums.get_artists(
                                                                self.album_id))
>>>>>>> 4091aea5
        return self._album_artists

    @property
    def genre(self):
        """
            Get track genres
            Alias to Track.genre_names
            @return str
        """
        return self.genre_names

    def set_album_artists(self, name):
        """
            Set album artist
            @param name as string
        """
        self._album_artists = name

    def set_uri(self, uri):
        """
            Set uri and path
            @param uri as string
        """
        self._uri = uri
        try:
            self.path = GLib.filename_from_uri(uri)[0]
        except:
            pass

    def set_radio(self, name, uri):
        """
            Set radio
            @param name as string
            @param uri as string
        """
        self.id = Type.RADIOS
        self._album_artists = name
        self._uri = uri<|MERGE_RESOLUTION|>--- conflicted
+++ resolved
@@ -287,12 +287,8 @@
             @return str
         """
         if getattr(self, "_album_artists") is None:
-<<<<<<< HEAD
-            self._album_artists = Lp().albums.get_artists(self.album_id)
-=======
             self._album_artists = ", ".join(Lp().albums.get_artists(
                                                                 self.album_id))
->>>>>>> 4091aea5
         return self._album_artists
 
     @property

--- conflicted
+++ resolved
@@ -272,9 +272,5 @@
             @param album as Album
         """
         # FIXME special chars
-<<<<<<< HEAD
-        path = album.name + "_".join(album.artists)
-=======
         path = "_".join(album.artists) + "_" + album.name
->>>>>>> 4091aea5
         return path[0:240].replace("/", "_")
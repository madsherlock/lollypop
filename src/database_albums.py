# Copyright (c) 2014-2016 Cedric Bellegarde <cedric.bellegarde@adishatz.org>
# This program is free software: you can redistribute it and/or modify
# it under the terms of the GNU General Public License as published by
# the Free Software Foundation, either version 3 of the License, or
# (at your option) any later version.
# This program is distributed in the hope that it will be useful,
# but WITHOUT ANY WARRANTY; without even the implied warranty of
# MERCHANTABILITY or FITNESS FOR A PARTICULAR PURPOSE. See the
# GNU General Public License for more details.
# You should have received a copy of the GNU General Public License
# along with this program. If not, see <http://www.gnu.org/licenses/>.

from gettext import gettext as _
import os
import itertools

from lollypop.sqlcursor import SqlCursor
from lollypop.define import Lp, Type


class AlbumsDatabase:
    """
        Albums database helper
    """

    def __init__(self):
        """
            Init albums database object
        """
        self._cached_randoms = []

    def add(self, name, artist_ids, no_album_artist, year,
            path, popularity, mtime):
        """
            Add a new album to database
            @param Album name as string
            @param artist ids as int,
            @param no_album_artist as bool,
            @param year as int
            @param path as string
            @param mtime as int
            @return inserted rowid as int
            @warning: commit needed
        """
        with SqlCursor(Lp().db) as sql:
            result = sql.execute("INSERT INTO albums\
                                  (name, no_album_artist, year,\
                                  path, popularity, mtime)\
                                  VALUES (?, ?, ?, ?, ?, ?)",
                                 (name, no_album_artist, year,
                                  path, popularity, mtime))
            for artist_id in artist_ids:
                sql.execute("INSERT INTO album_artists\
                             (album_id, artist_id)\
                             VALUES (?, ?)", (result.lastrowid, artist_id))
            return result.lastrowid

    def add_artist(self, album_id, artist_id):
        """
            Add artist to track
            @param album id as int
            @param artist id as int
            @warning: commit needed
        """
        with SqlCursor(Lp().db) as sql:
            artists = self.get_artist_ids(album_id)
            if artist_id not in artists:
                sql.execute("INSERT INTO "
                            "album_artists (album_id, artist_id)"
                            "VALUES (?, ?)", (album_id, artist_id))

    def add_genre(self, album_id, genre_id):
        """
            Add genre to album
            @param album id as int
            @param genre id as int
            @warning: commit needed
        """
        with SqlCursor(Lp().db) as sql:
            genres = self.get_genre_ids(album_id)
            if genre_id not in genres:
                sql.execute("INSERT INTO "
                            "album_genres (album_id, genre_id)"
                            "VALUES (?, ?)", (album_id, genre_id))

    def set_artist_ids(self, album_id, artist_ids):
        """
            Set artist id
            @param album id as int
            @param artist_ids as [int]
            @warning: commit needed
        """
        with SqlCursor(Lp().db) as sql:
            currents = self.get_artist_ids(album_id)
            if len(currents) != len(artist_ids) or\
                    len(set(currents) & set(artist_ids)) != len(artist_ids):
                sql.execute("DELETE FROM album_artists\
                            WHERE album_id=?", (album_id,))
                for artist_id in artist_ids:
                    sql.execute("INSERT INTO album_artists\
                                (album_id, artist_id)\
                                VALUES (?, ?)", (album_id, artist_id))

    def set_year(self, album_id, year):
        """
            Set year
            @param album id as int
            @param year as int
            @warning: commit needed
        """
        with SqlCursor(Lp().db) as sql:
            sql.execute("UPDATE albums SET year=? WHERE rowid=?",
                        (year, album_id))

    def set_path(self, album_id, path):
        """
            Set album path for album id
            @param Album id as int, path as string
            @warning: commit needed
        """
        with SqlCursor(Lp().db) as sql:
            sql.execute("UPDATE albums SET path=? WHERE rowid=?",
                        (path, album_id))

    def set_popularity(self, album_id, popularity, commit=False):
        """
            Set popularity
            @param album_id as int
            @param popularity as int
            @param commit as bool
        """
        with SqlCursor(Lp().db) as sql:
            try:
                sql.execute("UPDATE albums set popularity=? WHERE rowid=?",
                            (popularity, album_id))
                if commit:
                    sql.commit()
            except:  # Database is locked
                pass

    def get_mtime(self, album_id):
        """
            Get modification time
            @param album_id as int
            @return modification time as int
        """
        with SqlCursor(Lp().db) as sql:
            result = sql.execute("SELECT mtime FROM albums WHERE\
                                 rowid=?", (album_id,))

            v = result.fetchone()
            if v is not None:
                return v[0]
            return 0

    def get_popularity(self, album_id):
        """
            Get popularity
            @param album_id as int
            @return popularity as int
        """
        with SqlCursor(Lp().db) as sql:
            result = sql.execute("SELECT popularity FROM albums WHERE\
                                 rowid=?", (album_id,))

            v = result.fetchone()
            if v is not None:
                return v[0]
            return 0

    def set_more_popular(self, album_id):
        """
            Increment popularity field for album id
            @param int
            @raise sqlite3.OperationalError on db update
        """
        with SqlCursor(Lp().db) as sql:
            result = sql.execute("SELECT popularity from albums WHERE rowid=?",
                                 (album_id,))
            pop = result.fetchone()
            if pop:
                current = pop[0]
            else:
                current = 0
            current += 1
            sql.execute("UPDATE albums set popularity=? WHERE rowid=?",
                        (current, album_id))
            sql.commit()

    def get_avg_popularity(self):
        """
            Return avarage popularity
            @return avarage popularity as int
        """
        with SqlCursor(Lp().db) as sql:
            result = sql.execute("SELECT AVG(popularity)\
                                  FROM (SELECT popularity\
                                        FROM albums\
                                        ORDER BY POPULARITY DESC LIMIT 100)")
            v = result.fetchone()
            if v and v[0] > 5:
                return v[0]
            return 5

    def get_id(self, album_name, artist_id, year):
        """
            Get non compilation album id
            @param Album name as string,
            @param artist id as int
            @param year as int
            @return Album id as int
        """
        with SqlCursor(Lp().db) as sql:
            filters = (album_name, artist_id)
            request = "SELECT rowid FROM albums where name=?\
                       AND artist_id=? "
            if year is None:
                request += "AND year is null"
            else:
                request += "AND year =?"
                filters += (year,)
            result = sql.execute(request, filters)
            v = result.fetchone()
            if v is not None:
                return v[0]
            return None

    def get_non_compilation_id(self, album_name, artist_ids, year):
        """
            Get non compilation album id
            @param Album name as string,
            @param artist ids as [int]
            @param year as int
            @return Album id as int
        """
        with SqlCursor(Lp().db) as sql:
            filters = (album_name,)
            filters += tuple(artist_ids)
            request = "SELECT albums.rowid FROM albums, album_artists\
                       WHERE name=? AND\
                       no_album_artist=0 AND\
<<<<<<< HEAD
                       album_artists.album_id=albums.rowid AND "
            for artist_id in artist_ids:
                request += "artist_id=? AND "
            if year is None:
                request += "year is null"
            else:
                filters += (year,)
                request += "year =?"
=======
                       album_artists.album_id=albums.rowid AND (1=0 "
            for artist_id in artist_ids:
                request += "OR artist_id=? "
            if year is None:
                request += ") AND year is null"
            else:
                filters += (year,)
                request += ") AND year=?"
>>>>>>> 4091aea5
            result = sql.execute(request, filters)
            v = result.fetchone()
            if v is not None:
                return v[0]
            return None

    def get_compilation_id(self, album_name, year):
        """
            Get compilation id
            @param Album name as string,
            @param year as int
            @return Album id as int
        """
        with SqlCursor(Lp().db) as sql:
            if year is None:
                result = sql.execute("SELECT rowid FROM albums where name=?\
                                      AND no_album_artist=1\
                                      AND year is null", (album_name,))
            else:
                result = sql.execute("SELECT rowid FROM albums where name=?\
                                      AND no_album_artist=1\
                                      AND year=?", (album_name, year))
            v = result.fetchone()
            if v is not None:
                return v[0]
            return None

    def get_genre_ids(self, album_id):
        """
            Get genre ids
            @param Album id as int
            @return Genres id as [int]
        """
        with SqlCursor(Lp().db) as sql:
            result = sql.execute("SELECT genre_id FROM album_genres\
                                  WHERE album_id=?", (album_id,))
            return list(itertools.chain(*result))

    def get_name(self, album_id):
        """
            Get album name for album id
            @param Album id as int
            @return Album name as string
        """
        with SqlCursor(Lp().db) as sql:
            result = sql.execute("SELECT name FROM albums where rowid=?",
                                 (album_id,))
            v = result.fetchone()
            if v is not None:
                return v[0]

            return _("Unknown")

    def get_artists(self, album_id):
        """
            Get artist names
            @param Album id as int
            @return artists as [str]
        """
        with SqlCursor(Lp().db) as sql:
            result = sql.execute("SELECT artists.name\
                                 FROM artists, album_artists\
                                 WHERE album_artists.album_id=?\
                                 AND album_artists.artist_id=artists.rowid",
                                 (album_id,))
            return list(itertools.chain(*result))

    def get_artist_ids(self, album_id):
        """
            Get album artist id
            @param album_id
            @return artist ids as [int]
        """
        with SqlCursor(Lp().db) as sql:
            result = sql.execute("SELECT artist_id\
                                  FROM album_artists\
                                  WHERE album_id=?",
                                 (album_id,))
            return list(itertools.chain(*result))

    def get_year(self, album_id):
        """
            Get album year
            @param album id as int
            @return album year as string
        """
        with SqlCursor(Lp().db) as sql:
            result = sql.execute("SELECT year FROM albums where rowid=?",
                                 (album_id,))
            v = result.fetchone()
            if v and v[0]:
                return str(v[0])
            return ""

    def get_path(self, album_id):
        """
            Get album path for album id
            @param Album id as int
            @return Album path as string
        """
        with SqlCursor(Lp().db) as sql:
            result = sql.execute("SELECT path FROM albums WHERE rowid=?",
                                 (album_id,))
            path = ""
            v = result.fetchone()
            if v is not None:
                path = v[0]
            if path != "" and not os.path.exists(path):
                tracks = self.get_tracks(album_id, [], [])
                if tracks:
                    filepath = Lp().tracks.get_path(tracks[0])
                    path = os.path.dirname(filepath)
                    if os.path.exists(path):
                        sql.execute("UPDATE albums SET path=? "
                                    "WHERE rowid=?", (path, album_id))
                        sql.commit()
            return path

    def get_path_count(self, path):
        """
            Count album having path as album path
        """
        with SqlCursor(Lp().db) as sql:
            result = sql.execute("SELECT count(path) FROM albums WHERE path=?",
                                 (path,))
            v = result.fetchone()
            if v is not None:
                return v[0]
            return 1

    def get_populars(self):
        """
            Get albums ids with popularity
            @return array of album ids as int
        """
        with SqlCursor(Lp().db) as sql:
            result = sql.execute("SELECT rowid FROM albums WHERE popularity!=0\
                                 ORDER BY popularity DESC LIMIT 100")
            return list(itertools.chain(*result))

    def get_recents(self):
        """
            Return recent albums
            @return array of albums ids as int
        """
        with SqlCursor(Lp().db) as sql:
            result = sql.execute("SELECT rowid FROM albums\
                                  ORDER BY mtime DESC LIMIT 100")
            return list(itertools.chain(*result))

    def get_randoms(self):
        """
            Return random albums
            @return array of albums ids as int
        """
        with SqlCursor(Lp().db) as sql:
            albums = []

            result = sql.execute("SELECT rowid FROM albums\
                                  ORDER BY random() LIMIT 100")
            albums = list(itertools.chain(*result))
            self._cached_randoms = list(albums)
            return albums

    def get_cached_randoms(self):
        """
            Same as above (cached result)
        """
        return self._cached_randoms

    def get_party_ids(self, genre_ids):
        """
            Get album ids for party mode based on genre ids
            @param Array of genre ids
            @return Array of album ids as int
        """
        albums = []
        # get popular first
        if Type.POPULARS in genre_ids:
            albums += self.get_populars()
        # get recents next
        if Type.RECENTS in genre_ids:
            recents = self.get_recents()
            for recent in recents:
                if recent not in albums:
                    albums.append(recent)
        for genre_id in genre_ids:
            for album in Lp().genres.get_albums(genre_id):
                if album not in albums:
                    albums.append(album)
        return albums

    def get_count(self, album_id, genre_ids):
        """
            Get number of tracks for album_id
            @param album id as int
            @param genre ids as [int]
            @return count as int
        """
        with SqlCursor(Lp().db) as sql:
            filters = (album_id,)
            filters += tuple(genre_ids)
            request = "SELECT COUNT(1)\
                       FROM tracks, track_genres\
                       WHERE tracks.album_id=?\
                       AND track_genres.track_id = tracks.rowid"
            if genre_ids:
                request += " AND ("
                for genre_id in genre_ids:
                    request += "track_genres.genre_id=? OR "
                request += "1=0)"
            result = sql.execute(request, filters)
            v = result.fetchone()
            if v is not None:
                return v[0]
            return 0

    def get_discs(self, album_id, genre_ids):
        """
            Get disc numbers
            @param album id as int
            @param genre id as int
            @return [disc as int]
        """
        with SqlCursor(Lp().db) as sql:
            filters = (album_id,)
            filters += tuple(genre_ids)
            request = "SELECT DISTINCT discnumber\
                       FROM tracks, track_genres\
                       WHERE tracks.album_id=?\
                       AND track_genres.track_id = tracks.rowid"
            if genre_ids:
                request += " AND ("
                for genre_id in genre_ids:
                    request += "track_genres.genre_id=? OR "
                request += "1=0)"
            request += " ORDER BY discnumber"
            result = sql.execute(request, filters)
            return list(itertools.chain(*result))

    def get_tracks(self, album_id, genre_ids, artist_ids):
        """
            Get tracks for album id
            @param album id as int
            @param genre ids as [int]
            @param artist_ids as [int]
            @return Arrays of tracks id as int
        """
        # Reset filters if not needed
        if not self._has_genres(album_id):
            genre_ids = []
        if not self._has_artists(album_id):
            artist_ids = []
        with SqlCursor(Lp().db) as sql:
            filters = (album_id,)
            request = "SELECT DISTINCT tracks.rowid\
                       FROM tracks"
            if genre_ids:
                request += ", track_genres"
                filters += tuple(genre_ids)
            if artist_ids:
                request += ", track_artists"
                filters += tuple(artist_ids)
            request += " WHERE album_id=? "
            if genre_ids:
                request += "AND track_genres.track_id=tracks.rowid AND ("
                for genre_id in genre_ids:
                    request += "track_genres.genre_id=? OR "
                request += "1=0)"
            if artist_ids:
                request += "AND track_artists.track_id=tracks.rowid AND ("
                for artist_id in artist_ids:
                    request += "track_artists.artist_id=? OR "
                request += "1=0)"
            request += " ORDER BY discnumber, tracknumber"
            result = sql.execute(request, filters)
            return list(itertools.chain(*result))

    def get_tracks_path(self, album_id, genre_ids, artist_ids):
        """
            Get tracks path for album id/disc
            Will search track from albums from same artist
            with same name and different genre
            @param album id as int
            @param genre ids as [int]
            @param artist_ids as [int]
            @return Arrays of tracks id as int
        """
        # Reset filters if not needed
        if not self._has_genres(album_id):
            genre_ids = []
        if not self._has_artists(album_id):
            artist_ids = []
        with SqlCursor(Lp().db) as sql:
            filters = (album_id,)
            request = "SELECT DISTINCT tracks.filepath\
                       FROM tracks"
            if genre_ids:
                request += ", track_genres"
                filters += tuple(genre_ids)
            if artist_ids:
                request += ", track_artists"
                filters += tuple(artist_ids)
            request += " WHERE album_id=? "
            if genre_ids:
                request += "AND track_genres.track_id = tracks.rowid AND ("
                for genre_id in genre_ids:
                    request += "track_genres.genre_id=? OR "
                request += "1=0)"
            if artist_ids:
                request += "AND track_artists.track_id=tracks.rowid AND ("
                for artist_id in artist_ids:
                    request += "track_artists.artist_id=? OR "
                request += "1=0)"
            request += " ORDER BY discnumber, tracknumber"
            result = sql.execute(request, filters)
            return list(itertools.chain(*result))

    def get_disc_tracks(self, album_id, genre_ids, artist_ids, disc):
        """
            Get tracks ids for album id disc

            @param album id as int
            @param genre ids as [int]
            @param artist ids as [int]
            @param disc as int
            @return [int]
        """
        # Reset filters if not needed
        if not self._has_genres(album_id):
            genre_ids = []
        if not self._has_artists(album_id):
            artist_ids = []
        with SqlCursor(Lp().db) as sql:
            filters = (album_id, disc)
            request = "SELECT tracks.rowid\
                       FROM tracks"
            if genre_ids:
                request += ", track_genres"
                filters += tuple(genre_ids)
            if artist_ids:
                request += ", track_artists"
                filters += tuple(artist_ids)
            request += " WHERE album_id=?\
                       AND discnumber=?"
            if genre_ids:
                request += " AND track_genres.track_id = tracks.rowid AND ("
                for genre_id in genre_ids:
                    request += "track_genres.genre_id=? OR "
                request += "1=0)"
            if artist_ids:
                request += " AND track_artists.track_id=tracks.rowid AND ("
                for artist_id in artist_ids:
                    request += "track_artists.artist_id=? OR "
                request += "1=0)"
            request += " ORDER BY discnumber, tracknumber"
            result = sql.execute(request, filters)
            return list(itertools.chain(*result))

    def get_ids(self, artist_ids=[], genre_ids=[]):
        """
            Get albums ids
            @param artist ids as [int]
            @param genre ids as [int]
            @return Array of album ids as int
        """
        with SqlCursor(Lp().db) as sql:
            result = []
            # Get albums for all artists
            if not artist_ids and not genre_ids:
                result = sql.execute(
                                 "SELECT DISTINCT albums.rowid\
                                  FROM albums, artists, album_artists\
                                  WHERE artists.rowid=album_artists.artist_id\
                                  AND albums.rowid=album_artists.album_id\
                                  ORDER BY artists.sortname COLLATE NOCASE,\
                                  albums.year,\
                                  albums.name COLLATE NOCASE")
            # Get albums for genre
            elif not artist_ids:
                genres = tuple(genre_ids)
                request = "SELECT DISTINCT albums.rowid FROM albums,\
                           album_genres, artists, album_artists\
                           WHERE artists.rowid=album_artists.artist_id\
                           AND albums.rowid=album_artists.album_id\
                           AND album_genres.album_id=albums.rowid AND ("
                for genre_id in genre_ids:
                    request += "album_genres.genre_id=? OR "
                request += "1=0) ORDER BY artists.sortname COLLATE NOCASE,\
                            albums.year,\
                            albums.name COLLATE NOCASE"
                result = sql.execute(request, genres)
            # Get albums for artist
            elif not genre_ids:
                artists = tuple(artist_ids)
                request = "SELECT DISTINCT albums.rowid\
                           FROM albums, artists, album_artists WHERE\
                           album_artists.album_id=albums.rowid AND ("
                for artist_id in artist_ids:
                    request += "album_artists.artist_id=? OR "
                request += "1=0) ORDER BY artists.name COLLATE NOCASE,\
                            year, albums.name COLLATE NOCASE"
                result = sql.execute(request, artists)
            # Get albums for artist id and genre id
            else:
                filters = tuple(artist_ids)
                filters += tuple(genre_ids)
                request = "SELECT DISTINCT albums.rowid\
                           FROM albums, album_genres, artists, album_artists\
                           WHERE album_genres.album_id=albums.rowid AND\
                           album_artists.album_id=albums.rowid AND ("
                for artist_id in artist_ids:
                    request += "album_artists.artist_id=? OR "
                request += "1=0) AND ("
                for genre_id in genre_ids:
                    request += "album_genres.genre_id=? OR "
                request += "1=0) ORDER BY artists.name COLLATE NOCASE,\
                            year, albums.name COLLATE NOCASE"
                result = sql.execute(request, filters)
            return list(itertools.chain(*result))

    def get_compilations(self, genre_ids=[]):
        """
            Get all compilations
            @param Filter genre ids as [int]
            @return Array of album ids as int
        """
        with SqlCursor(Lp().db) as sql:
            result = []
            # Get all compilations
            if not genre_ids or genre_ids[0] == Type.ALL:
                result = sql.execute("SELECT albums.rowid\
                                      FROM albums, album_artists\
                                      WHERE album_artists.artist_id=?\
                                      AND album_artists.album_id=albums.rowid\
                                      ORDER BY albums.name, albums.year",
                                     (Type.COMPILATIONS,))
            # Get compilation for genre id
            else:
                filters = (Type.COMPILATIONS,)
                filters += tuple(genre_ids)
                request = "SELECT DISTINCT albums.rowid\
                           FROM albums, album_genres, album_artists\
                           WHERE album_genres.album_id=albums.rowid\
                           AND album_artists.album_id=albums.rowid\
                           AND album_artists.artist_id=? AND ( "
                for genre_id in genre_ids:
                    request += "album_genres.genre_id=? OR "
                request += "1==0) ORDER BY albums.name,albums.year"
                result = sql.execute(request, filters)
            return list(itertools.chain(*result))

    def get_duration(self, album_id, genre_ids):
        """
            Album duration in seconds
            @param album id as int
            @param genre ids as [int]
            @return album duration as int
        """
        with SqlCursor(Lp().db) as sql:
            if genre_ids and genre_ids[0] > 0:
                filters = (album_id,)
                filters += tuple(genre_ids)
                request = "SELECT SUM(duration)\
                           FROM tracks, track_genres\
                           WHERE tracks.album_id=?\
                           AND track_genres.track_id = tracks.rowid AND ("
                for genre_id in genre_ids:
                    request += "track_genres.genre_id=? OR "
                request += "1=0)"
                result = sql.execute(request, filters)
            else:
                result = sql.execute("SELECT SUM(duration) FROM tracks\
                                      WHERE album_id=?", (album_id,))
            v = result.fetchone()
            if v and v[0] is not None:
                return v[0]
            return 0

    def search(self, string):
        """
            Search for albums looking like string
            @param search as str
            @return album ids as [int]
        """
        with SqlCursor(Lp().db) as sql:
            result = sql.execute("SELECT albums.rowid\
                                  FROM albums\
                                  WHERE name LIKE ?\
                                  LIMIT 25", ('%' + string + '%',))
            return list(itertools.chain(*result))

    def is_compilation(self, album_id):
        """
            True if is a compilation
            @param album id as int
            @return is compilation as bool
        """
        with SqlCursor(Lp().db) as sql:
            result = sql.execute(
                            "SELECT COUNT(DISTINCT track_artists.artist_id)\
                             FROM tracks, track_artists\
                             WHERE tracks.album_id=?\
                             AND tracks.rowid = track_artists.track_id",
                            (album_id,))
            v = result.fetchone()
            if v is not None:
                return v[0] > 1
            return False

    def count(self):
        """
            Count albums
            @return int
        """
        with SqlCursor(Lp().db) as sql:
            result = sql.execute("SELECT COUNT(1) from albums")
            v = result.fetchone()
            if v is not None:
                return v[0]
            return 0

    def clean(self, album_id):
        """
            Clean database for album id
            @param album id as int
            @param return True if album deleted or genre modified
            @warning commit needed
        """
        with SqlCursor(Lp().db) as sql:
            ret = False
            # Check album really have tracks from its genres
            for genre_id in self.get_genre_ids(album_id):
                result = sql.execute("SELECT track_id\
                                      FROM tracks, track_genres\
                                      WHERE track_genres.track_id ==\
                                      tracks.rowid\
                                      AND tracks.album_id=?\
                                      AND track_genres.genre_id=?",
                                     (album_id, genre_id))
                v = result.fetchone()
                if not v:
                    ret = True
                    sql.execute("DELETE from album_genres\
                                 WHERE album_id=?\
                                 AND genre_id=?", (album_id, genre_id))

            # Remove album if orphaned
            result = sql.execute("SELECT rowid from tracks\
                                  WHERE album_id=?\
                                  LIMIT 1", (album_id,))
            v = result.fetchone()
            # Album empty, remove it
            if not v:
                ret = True
                sql.execute("DELETE FROM album_artists\
                            WHERE album_id=?",
                            (album_id,))
                sql.execute("DELETE FROM albums WHERE rowid=?", (album_id,))
            return ret

#######################
# PRIVATE             #
#######################
    def _has_genres(self, album_id):
        """
            Return True if album has more than one genre
            @param album id as int
            @return bool
        """
        with SqlCursor(Lp().db) as sql:
            result = sql.execute("SELECT COUNT(*)\
                                 FROM album_genres\
                                 WHERE album_id=?\
                                 LIMIT 2", (album_id,))
            v = result.fetchone()
            if v is not None:
                return v[0] > 1
        return False

    def _has_artists(self, album_id):
        """
            Return True if album has more than one artist
            @param album id as int
            @return bool
        """
        with SqlCursor(Lp().db) as sql:
            result = sql.execute("SELECT COUNT(*)\
                                 FROM album_artists\
                                 WHERE album_id=?\
                                 LIMIT 2", (album_id,))
            v = result.fetchone()
            if v is not None:
                return v[0] > 1
        return False<|MERGE_RESOLUTION|>--- conflicted
+++ resolved
@@ -239,16 +239,6 @@
             request = "SELECT albums.rowid FROM albums, album_artists\
                        WHERE name=? AND\
                        no_album_artist=0 AND\
-<<<<<<< HEAD
-                       album_artists.album_id=albums.rowid AND "
-            for artist_id in artist_ids:
-                request += "artist_id=? AND "
-            if year is None:
-                request += "year is null"
-            else:
-                filters += (year,)
-                request += "year =?"
-=======
                        album_artists.album_id=albums.rowid AND (1=0 "
             for artist_id in artist_ids:
                 request += "OR artist_id=? "
@@ -257,7 +247,6 @@
             else:
                 filters += (year,)
                 request += ") AND year=?"
->>>>>>> 4091aea5
             result = sql.execute(request, filters)
             v = result.fetchone()
             if v is not None:

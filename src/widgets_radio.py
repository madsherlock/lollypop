--- conflicted
+++ resolved
@@ -46,11 +46,6 @@
         self._widget = Gtk.EventBox()
         self._widget.connect('enter-notify-event', self._on_enter_notify)
         self._widget.connect('leave-notify-event', self._on_leave_notify)
-<<<<<<< HEAD
-        self._overlay = Gtk.Frame()
-        self._overlay.get_style_context().add_class('cover-frame')
-=======
->>>>>>> d2ab7c8c
         self._cover = Gtk.Image()
         self._cover.set_property('halign', Gtk.Align.CENTER)
         self._cover.set_size_request(ArtSize.BIG, ArtSize.BIG)

--- conflicted
+++ resolved
@@ -212,15 +212,9 @@
                 # Save albums context
                 try:
                     dump(self.player.context.genre_ids,
-<<<<<<< HEAD
                          open(DataPath + "/genre_ids.bin", "wb"))
-                    dump(self.player.context.genre_ids,
+                    dump(self.player.context.artist_ids,
                          open(DataPath + "/artist_ids.bin", "wb"))
-=======
-                         open(self.DATA_PATH + "/genre_ids.bin", "wb"))
-                    dump(self.player.context.artist_ids,
-                         open(self.DATA_PATH + "/artist_ids.bin", "wb"))
->>>>>>> 8c22bd9e
                     self.player.shuffle_albums(False)
                     dump(self.player.get_albums(),
                          open(DataPath + "/albums.bin", "wb"))

--- conflicted
+++ resolved
@@ -55,11 +55,7 @@
         """
         if InfosPopover.should_be_shown() and\
                 self._album.artist_ids[0] != Type.COMPILATIONS:
-<<<<<<< HEAD
-            pop = InfosPopover(self._album.artist_id)
-=======
             pop = InfosPopover(self._album.artist_ids)
->>>>>>> 4091aea5
             pop.set_relative_to(eventbox)
             pop.show()
 

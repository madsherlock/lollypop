--- conflicted
+++ resolved
@@ -36,12 +36,8 @@
         self._view_type = view_type
         self._artists_label = None
         self._track = track
-<<<<<<< HEAD
-=======
-        self.__filtered = False
         self.__next_row = None
         self.__previous_row = None
->>>>>>> 24d599fc
         self._indicator = IndicatorWidget(self, view_type)
         self._row_widget = Gtk.EventBox()
         self._row_widget.connect("destroy", self._on_destroy)
@@ -175,21 +171,6 @@
             self._num_label.get_style_context().remove_class("queued")
             self._num_label.set_text("")
 
-<<<<<<< HEAD
-=======
-    def set_filtered(self, b):
-        """
-            Set widget filtered
-            @param b as bool
-            @return bool (should be shown)
-        """
-        self.__filtered = b
-        if b:
-            self.set_state_flags(Gtk.StateFlags.NORMAL, True)
-        else:
-            self.set_state_flags(Gtk.StateFlags.VISITED, True)
-        return True
-
     def set_next_row(self, row):
         """
             Set next row
@@ -220,14 +201,6 @@
         """
         return self.__previous_row
 
-    @property
-    def filtered(self):
-        """
-            True if filtered by parent
-        """
-        return self.__filtered
-
->>>>>>> 24d599fc
     @property
     def row_widget(self):
         """

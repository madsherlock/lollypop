# Copyright (c) 2014-2020 Cedric Bellegarde <cedric.bellegarde@adishatz.org>
# This program is free software: you can redistribute it and/or modify
# it under the terms of the GNU General Public License as published by
# the Free Software Foundation, either version 3 of the License, or
# (at your option) any later version.
# This program is distributed in the hope that it will be useful,
# but WITHOUT ANY WARRANTY; without even the implied warranty of
# MERCHANTABILITY or FITNESS FOR A PARTICULAR PURPOSE. See the
# GNU General Public License for more details.
# You should have received a copy of the GNU General Public License
# along with this program. If not, see <http://www.gnu.org/licenses/>.


from gettext import gettext as _
import itertools

from lollypop.sqlcursor import SqlCursor
<<<<<<< HEAD
from lollypop.define import App, StorageType
from lollypop.utils import noaccents
=======
from lollypop.define import App, StorageType, OrderBy, Type
from lollypop.utils import noaccents, remove_static, make_subrequest
>>>>>>> 28127774


class TracksDatabase:
    """
        All functions take a sqlite cursor as last parameter,
        set another one if you"re in a thread
    """

    def __init__(self):
        """
            Init tracks database object
        """
        pass

    def add(self, name, uri, duration, tracknumber, discnumber, discname,
            album_id, year, timestamp, popularity, rate, loved, ltime, mtime,
            mb_track_id, bpm, storage_type):
        """
            Add a new track to database
            @param name as string
            @param uri as string,
            @param duration as int
            @param tracknumber as int
            @param discnumber as int
            @param discname as str
            @param album_id as int
            @param year as int
            @param timestamp as int
            @param popularity as int
            @param rate as int
            @param loved as bool
            @param ltime as int
            @param mtime as int
            @param mb_track_id as str
            @param bpm as double
            @return inserted rowid as int
            @warning: commit needed
        """
        with SqlCursor(App().db, True) as sql:
            result = sql.execute(
                "INSERT INTO tracks (name, uri, duration, tracknumber,\
                discnumber, discname, album_id,\
                year, timestamp, popularity, rate, loved,\
                ltime, mtime, mb_track_id, bpm, storage_type) VALUES\
                (?, ?, ?, ?, ?, ?, ?, ?, ?, ?, ?, ?, ?, ?, ?, ?, ?)", (
                    name,
                    uri,
                    duration,
                    tracknumber,
                    discnumber,
                    discname,
                    album_id,
                    year,
                    timestamp,
                    popularity,
                    rate,
                    loved,
                    ltime,
                    mtime,
                    mb_track_id,
                    bpm,
                    storage_type))
            return result.lastrowid

    def add_artist(self, track_id, artist_id):
        """
            Add artist to track
            @param track_id as int
            @param artist_id as int
            @warning: commit needed
        """
        with SqlCursor(App().db, True) as sql:
            artists = self.get_artist_ids(track_id)
            if artist_id not in artists:
                sql.execute("INSERT INTO "
                            "track_artists (track_id, artist_id)"
                            "VALUES (?, ?)", (track_id, artist_id))

    def add_genre(self, track_id, genre_id):
        """
            Add genre to track
            @param track_id as int
            @param genre_id as int
            @warning: commit needed
        """
        with SqlCursor(App().db, True) as sql:
            genres = self.get_genre_ids(track_id)
            if genre_id not in genres:
                sql.execute("INSERT INTO\
                             track_genres (track_id, genre_id)\
                             VALUES (?, ?)",
                            (track_id, genre_id))

    def get_ids(self, storage_type):
        """
            Return all internal track ids
            @param storage_type as StorageType
            @return track ids as [int]
        """
        with SqlCursor(App().db) as sql:
            result = sql.execute("SELECT rowid FROM tracks\
                                  WHERE storage_type & ?\
                                  ORDER BY album_id", (storage_type,))
            return list(itertools.chain(*result))

    def get_ids_for_name(self, name):
        """
            Return tracks ids with name
            @param name as str
            @return track id as [int]
        """
        with SqlCursor(App().db) as sql:
            result = sql.execute("SELECT rowid\
                                  FROM tracks WHERE noaccents(name)=?\
                                  COLLATE NOCASE",
                                 (noaccents(name),))
            return list(itertools.chain(*result))

    def get_id_by_uri(self, uri):
        """
            Return track id for uri
            @param uri as str
            @return track id as int
        """
        with SqlCursor(App().db) as sql:
            result = sql.execute("SELECT rowid FROM tracks WHERE uri=?",
                                 (uri,))
            v = result.fetchone()
            if v is not None:
                return v[0]
            return None

    def get_id_by_basename_duration(self, basename, duration):
        """
            Get track id by basename
            @param basename as str
            @param duration as int
            @return track_id as int
        """
        with SqlCursor(App().db) as sql:
            result = sql.execute("SELECT rowid FROM tracks\
                                  WHERE uri like ? AND duration=?",
                                 ("%" + basename, duration))
            v = result.fetchone()
            if v is not None:
                return v[0]
            return None

    def get_id_by(self, name, album_id, artist_ids=[]):
        """
            Get track for name, album and artists
            @param name as escaped str
            @param album_id as int
            @param artist_ids as [int]
            @return track id as int
        """
        with SqlCursor(App().db) as sql:
            if artist_ids:
                filters = (name, album_id) + tuple(artist_ids)
                request = "SELECT tracks.rowid FROM tracks\
                           WHERE sql_escape(name) = ? COLLATE NOCASE\
                           AND album_id = ?\
                           AND EXISTS (\
                                SELECT rowid\
                                FROM track_artists\
                                WHERE track_artists.track_id=tracks.rowid\
                                AND ("
                for artist_id in artist_ids:
                    request += " track_artists.artist_id=? OR"
                request += " 1=0))"
            else:
                filters = (name, album_id)
                request = "SELECT tracks.rowid FROM tracks\
                           WHERE sql_escape(name) = ? COLLATE NOCASE\
                           AND album_id = ?"
            result = sql.execute(request, filters)
            v = result.fetchone()
            if v is not None:
                return v[0]
            return None

    def get_ids_by_artist(self, artist_id):
        """
            Return track id for artist
            @param artist_id as int
            @return [int]
        """
        with SqlCursor(App().db) as sql:
            filters = (artist_id,)
            request = "SELECT tracks.rowid FROM tracks, track_artists\
                       WHERE track_artists.artist_id=? AND\
                       tracks.rowid = track_artists.track_id"
            result = sql.execute(request, filters)
            return list(itertools.chain(*result))

    def get_name(self, track_id):
        """
            Get track name for track id
            @param track_id as int
            @return Name as string
        """
        with SqlCursor(App().db) as sql:
            result = sql.execute("SELECT name FROM tracks WHERE rowid=?",
                                 (track_id,))
            v = result.fetchone()
            if v is not None:
                return v[0]
            return ""

    def get_year(self, track_id):
        """
            Get track year
            @param track_id as int
            @return year as int
        """
        with SqlCursor(App().db) as sql:
            result = sql.execute("SELECT year FROM tracks WHERE rowid=?",
                                 (track_id,))
            v = result.fetchone()
            if v and v[0]:
                return v[0]
            return None

    def get_storage_type(self, track_id):
        """
            Get storage type
            @param track_id as int
            @return int
        """
        with SqlCursor(App().db) as sql:
            result = sql.execute("SELECT storage_type FROM tracks WHERE\
                                 rowid=?", (track_id,))

            v = result.fetchone()
            if v is not None:
                return v[0]
            return 0

    def get_timestamp(self, track_id):
        """
            Get track timestamp
            @param track_id as int
            @return timestamp as int
        """
        with SqlCursor(App().db) as sql:
            result = sql.execute("SELECT timestamp FROM tracks WHERE rowid=?",
                                 (track_id,))
            v = result.fetchone()
            if v and v[0]:
                return v[0]
            return None

    def get_year_for_album(self, album_id):
        """
            Get album year based on tracks
            Use most used year by tracks
            @param album_id as int
            @return int
        """
        with SqlCursor(App().db) as sql:
            result = sql.execute("SELECT year, COUNT(year) AS occurrence\
                                  FROM tracks\
                                  WHERE tracks.album_id=?\
                                  GROUP BY year\
                                  ORDER BY occurrence DESC\
                                  LIMIT 1", (album_id,))
            v = result.fetchone()
            if v is not None:
                return v[0]
            return None

    def get_timestamp_for_album(self, album_id):
        """
            Get album timestamp based on tracks
            Use most used timestamp by tracks
            @param album_id as int
            @return int
        """
        with SqlCursor(App().db) as sql:
            result = sql.execute("SELECT timestamp,\
                                  COUNT(timestamp) AS occurrence\
                                  FROM tracks\
                                  WHERE tracks.album_id=?\
                                  GROUP BY timestamp\
                                  ORDER BY occurrence DESC\
                                  LIMIT 1", (album_id,))
            v = result.fetchone()
            if v is not None:
                return v[0]
            return None

    def get_rate(self, track_id):
        """
            Get track rate
            @param track_id as int
            @return rate as int
        """
        with SqlCursor(App().db) as sql:
            result = sql.execute("SELECT rate FROM tracks WHERE rowid=?",
                                 (track_id,))
            v = result.fetchone()
            if v:
                return v[0]
            return 0

    def get_uri(self, track_id):
        """
            Get track uri for track id
            @param track_id as int
            @return uri as string
        """
        with SqlCursor(App().db) as sql:
            result = sql.execute("SELECT uri FROM tracks WHERE rowid=?",
                                 (track_id,))
            v = result.fetchone()
            if v is not None:
                return v[0]
            return ""

    def set_uri(self, track_id, uri):
        """
            Set track uri
            @param track_id as int
            @param uri as string
        """
        with SqlCursor(App().db, True) as sql:
            sql.execute("UPDATE tracks SET uri=?\
                         WHERE rowid=?",
                        (uri, track_id))

    def set_storage_type(self, track_id, storage_type):
        """
            Set storage type
            @param track_id as int
            @param storage_type as int
        """
        with SqlCursor(App().db, True) as sql:
            sql.execute("UPDATE tracks SET storage_type=?\
                         WHERE rowid=?",
                        (storage_type, track_id))

    def set_rate(self, track_id, rate):
        """
            Set track rate
            @param track_id as int
            @param rate as int
        """
        with SqlCursor(App().db, True) as sql:
            sql.execute("UPDATE tracks SET rate=?\
                         WHERE rowid=?",
                        (rate, track_id))

    def get_album_id(self, track_id):
        """
            Get album id for track id
            @param track_id as int
            @return album id as int
        """
        with SqlCursor(App().db) as sql:
            result = sql.execute("SELECT album_id FROM tracks WHERE rowid=?",
                                 (track_id,))
            v = result.fetchone()
            if v is not None:
                return v[0]
            return -1

    def get_mb_track_id(self, track_id):
        """
            Get MusicBrainz recording id for track id
            @param track_id as int
            @return recording id as str
        """
        with SqlCursor(App().db) as sql:
            result = sql.execute("SELECT mb_track_id FROM tracks\
                                  WHERE rowid=?", (track_id,))
            v = result.fetchone()
            if v is not None:
                return v[0]
            return ""

    def get_id_for_mb_track_id(self, mb_track_id):
        """
            Get track id for MusicBrainz recording id
            @param MusicBrainz id as str
            @return track id as int
        """
        with SqlCursor(App().db) as sql:
            result = sql.execute("SELECT rowid FROM tracks\
                                  WHERE mb_track_id=?", (mb_track_id,))
            v = result.fetchone()
            if v is not None:
                return v[0]
            return -1

    def get_album_name(self, track_id):
        """
            Get album name for track id
            @param track_id as int
            @return album name as str
        """
        with SqlCursor(App().db) as sql:
            result = sql.execute("SELECT albums.name from albums,tracks\
                                  WHERE tracks.rowid=? AND\
                                  tracks.album_id=albums.rowid", (track_id,))
            v = result.fetchone()
            if v is not None:
                return v[0]
            return _("Unknown")

    def get_artist_ids(self, track_id):
        """
            Get artist ids
            @param track_id as int
            @return artist ids as [int]
        """
        with SqlCursor(App().db) as sql:
            result = sql.execute("SELECT artist_id FROM track_artists\
                                  WHERE track_id=?", (track_id,))
            artist_ids = list(itertools.chain(*result))
            if not artist_ids:
                artist_ids = [Type.NONE]
            return artist_ids

    def get_mb_artist_ids(self, track_id):
        """
            Get MusicBrainz artist ids
            @param track_id as int
            @return artist ids as [int]
        """
        with SqlCursor(App().db) as sql:
            result = sql.execute("SELECT mb_artist_id\
                                  FROM artists, track_artists\
                                  WHERE track_artists.track_id=?\
                                  AND track_artists.artist_id=artists.rowid",
                                 (track_id,))
            return list(itertools.chain(*result))

    def get_artists(self, track_id):
        """
            Get artist names
            @param track_id as int
            @return artists as [str]
        """
        with SqlCursor(App().db) as sql:
            result = sql.execute("SELECT name FROM artists, track_artists\
                                  WHERE track_artists.track_id=?\
                                  AND track_artists.artist_id=artists.rowid",
                                 (track_id,))
            artists = list(itertools.chain(*result))
            if not artists:
                artists = [_("Unknown")]
            return artists

    def get_genre_ids(self, track_id):
        """
            Get genre ids
            @param track_id as int
            @return genre ids as [int]
        """
        with SqlCursor(App().db) as sql:
            result = sql.execute("SELECT genre_id FROM track_genres\
                                  WHERE track_id=?", (track_id,))
            return list(itertools.chain(*result))

    def get_genres(self, track_id):
        """
            Get genres
            @param track_id as int
            @return [str]
        """
        with SqlCursor(App().db) as sql:
            result = sql.execute("SELECT name FROM genres, track_genres\
                                  WHERE track_genres.track_id=?\
                                  AND track_genres.genre_id=genres.rowid",
                                 (track_id,))
            return list(itertools.chain(*result))

    def get_mtimes(self):
        """
            Get mtime for tracks
            @return dict of {uri as string: mtime as int}
        """
        with SqlCursor(App().db) as sql:
            mtimes = {}
            result = sql.execute("SELECT DISTINCT uri, mtime\
                                  FROM tracks WHERE storage_type & ?",
                                 (StorageType.COLLECTION,))
            for row in result:
                mtimes.update((row,))
            return mtimes

    def remove_album(self, album_id, commit=True):
        """
            Remove album
            @param album_id as int
            @param commit as bool
        """
        with SqlCursor(App().db, commit) as sql:
            sql.execute("DELETE FROM tracks WHERE album_id=?", (album_id,))

    def del_non_persistent(self, commit=True):
        """
            Delete non persistent tracks
            @param commit as bool
        """
        with SqlCursor(App().db, commit) as sql:
            sql.execute("DELETE FROM tracks WHERE storage_type & ?",
                        (StorageType.EPHEMERAL | StorageType.EXTERNAL,))

    def del_persistent(self, commit=True):
        """
            Delete persistent tracks
            @param commit as bool
        """
        with SqlCursor(App().db, commit) as sql:
            sql.execute("DELETE FROM tracks WHERE storage_type & ?",
                        (StorageType.COLLECTION,))

    def get_uris(self, uris_concerned=None):
        """
            Get all tracks uri
            @param uris_concerned as [uri as str]
            @return [str]
        """
        with SqlCursor(App().db) as sql:
            uris = []
            if uris_concerned:
                for uri in uris_concerned:
                    result = sql.execute("SELECT uri\
                                          FROM tracks\
                                          WHERE uri LIKE ? AND\
                                          storage_type & ?",
                                         (uri + "%", StorageType.COLLECTION))
                    uris += list(itertools.chain(*result))
            else:
                result = sql.execute("SELECT uri FROM tracks\
                                      WHERE  storage_type & ?",
                                     (StorageType.COLLECTION,))
                uris = list(itertools.chain(*result))
            return uris

    def get_number(self, track_id):
        """
            Get track position in album
            @param track_id as int
            @return position as int
        """
        with SqlCursor(App().db) as sql:
            result = sql.execute("SELECT tracknumber FROM tracks\
                                  WHERE rowid=?", (track_id,))
            v = result.fetchone()
            if v is not None:
                return v[0]
            return 0

    def get_discnumber(self, track_id):
        """
            Get disc number for track id
            @param track_id as int
            @return discnumber as int
        """
        with SqlCursor(App().db) as sql:
            result = sql.execute("SELECT discnumber FROM tracks\
                                  WHERE rowid=?", (track_id,))
            v = result.fetchone()
            if v is not None:
                return v[0]
            return 0

    def get_discname(self, track_id):
        """
            Get disc name for track id
            @param track_id as int
            @return discname as str
        """
        with SqlCursor(App().db) as sql:
            result = sql.execute("SELECT discname FROM tracks\
                                  WHERE rowid=?", (track_id,))
            v = result.fetchone()
            if v is not None:
                return v[0]
            return ""

    def get_duration(self, track_id):
        """
            Get track duration for track id
            @param track_id as int
            @return duration as int
        """
        with SqlCursor(App().db) as sql:
            result = sql.execute("SELECT duration FROM tracks\
                                  WHERE rowid=?", (track_id,))
            v = result.fetchone()
            if v is not None:
                return v[0]
            return 0

    def set_duration(self, track_id, duration):
        """
            Get track duration for track id
            @param track_id as int
            @param duration as int
        """
        with SqlCursor(App().db, True) as sql:
            sql.execute("UPDATE tracks\
                         SET duration=?\
                         WHERE rowid=?", (duration, track_id,))

    def set_mtime(self, track_id, mtime):
        """
            Set track_mtime
            @param track_id as int
            @param mtime as int
        """
        with SqlCursor(App().db, True) as sql:
            sql.execute("UPDATE tracks SET mtime=? WHERE rowid=?",
                        (mtime, track_id))

    def is_empty(self):
        """
            Return True if no tracks in db
        """
        with SqlCursor(App().db) as sql:
            result = sql.execute("SELECT COUNT(1) FROM tracks  LIMIT 1")
            v = result.fetchone()
            if v is not None:
                return v[0] == 0
            return True

    def get_rated(self, storage_type, limit):
        """
            Return tracks with rate >= 4
            @param storage_type as StorageType
            @param limit as int
            @return tracks as [int]
        """
        with SqlCursor(App().db) as sql:
            result = sql.execute("SELECT rowid FROM tracks\
                                  WHERE rate >= 4 AND\
                                  storage_type & ?\
                                  ORDER BY popularity DESC LIMIT ?",
                                 (storage_type, limit))
            return list(itertools.chain(*result))

    def get_populars(self, storage_type, limit):
        """
            Return populars tracks
            @param storage_type as StorageType
            @param limit as int
            @return tracks as [int]
        """
        with SqlCursor(App().db) as sql:
            result = sql.execute("SELECT rowid FROM tracks\
                                  WHERE popularity!=0 AND\
                                  mtime != 0 AND\
                                  storage_type & ?\
                                  ORDER BY popularity DESC LIMIT ?",
                                 (storage_type, limit))
            return list(itertools.chain(*result))

    def get_higher_popularity(self):
        """
            Get higher available popularity
            @return int
        """
        with SqlCursor(App().db) as sql:
            result = sql.execute("SELECT popularity\
                                  FROM tracks\
                                  ORDER BY POPULARITY DESC LIMIT 1")
            v = result.fetchone()
            if v is not None:
                return v[0]
            return 0

    def get_avg_popularity(self):
        """
            Return avarage popularity
            @return avarage popularity as int
        """
        with SqlCursor(App().db) as sql:
            result = sql.execute("SELECT AVG(popularity)\
                                  FROM (SELECT popularity\
                                        FROM tracks\
                                        ORDER BY POPULARITY DESC LIMIT 100)")
            v = result.fetchone()
            if v and v[0] is not None and v[0] > 5:
                return v[0]
            return 5

    def set_more_popular(self, track_id):
        """
            Increment popularity field
            @param track_id as int
            @raise sqlite3.OperationalError on db update
        """
        with SqlCursor(App().db, True) as sql:
            result = sql.execute("SELECT popularity from tracks WHERE rowid=?",
                                 (track_id,))
            pop = result.fetchone()
            if pop:
                current = pop[0]
            else:
                current = 0
            current += 1
            sql.execute("UPDATE tracks set popularity=? WHERE rowid=?",
                        (current, track_id))

    def set_listened_at(self, track_id, time):
        """
            Set ltime for track
            @param track_id as int
            @param time as int
        """
        with SqlCursor(App().db, True) as sql:
            sql.execute("UPDATE tracks set ltime=? WHERE rowid=?",
                        (time, track_id))

    def get_little_played(self, storage_type, limit):
        """
            Return random tracks little played
            @param storage_type as StorageType
            @param limit as int
            @return tracks as [int]
        """
        with SqlCursor(App().db) as sql:
            result = sql.execute("SELECT rowid\
                                  FROM tracks\
                                  WHERE storage_type & ?\
                                  ORDER BY ltime, random() LIMIT ?",
                                 (storage_type, limit))
            return list(itertools.chain(*result))

    def get_recently_listened_to(self, storage_type, limit):
        """
            Return tracks listened recently
            @param storage_type as StorageType
            @param limit as int
            @return tracks as [int]
        """
        with SqlCursor(App().db) as sql:
            result = sql.execute("SELECT tracks.rowid\
                                  FROM tracks\
                                  WHERE ltime!=0 AND storage_type & ?\
                                  ORDER BY ltime DESC LIMIT ?",
                                 (storage_type, limit))
            return list(itertools.chain(*result))

    def get_randoms(self, storage_type, limit):
        """
            Return random tracks
            @param limit as int
            @param storage_type as StorageType
            @return array of track ids as int
        """
        with SqlCursor(App().db) as sql:
            result = sql.execute("SELECT tracks.rowid\
                                  FROM tracks WHERE storage_type & ?\
                                  ORDER BY random() LIMIT ?",
                                 (storage_type, limit))
            tracks = list(itertools.chain(*result))
            return tracks

    def set_popularity(self, track_id, popularity):
        """
            Set popularity
            @param track_id as int
            @param popularity as int
        """
        with SqlCursor(App().db, True) as sql:
            sql.execute("UPDATE tracks set popularity=? WHERE rowid=?",
                        (popularity, track_id))

    def get_popularity(self, track_id):
        """
            Get popularity
            @param track_id  as int
            @return popularity as int
        """
        with SqlCursor(App().db) as sql:
            result = sql.execute("SELECT popularity FROM tracks WHERE\
                                 rowid=?", (track_id,))
            v = result.fetchone()
            if v is not None:
                return v[0]
            return 0

    def get_loved(self, track_id):
        """
            Get track loved status
            @param track_id as int
            @return loved as int
        """
        with SqlCursor(App().db) as sql:
            result = sql.execute("SELECT loved FROM tracks WHERE\
                                 rowid=?", (track_id,))

            v = result.fetchone()
            if v is not None:
                return v[0]
            return 0

    def get_loved_track_ids(self, storage_type):
        """
            Get loved track ids
            @param storage_type as StorageType
            @return [int]
        """
        with SqlCursor(App().db) as sql:
            result = sql.execute("SELECT rowid FROM tracks\
                                  WHERE loved=1 AND\
                                  storage_type & ? ORDER BY album_id",
                                 (storage_type,))
            return list(itertools.chain(*result))

    def get_ltime(self, track_id):
        """
            Get listen time
            @param track_id  as int
            @return listen time as int
        """
        with SqlCursor(App().db) as sql:
            result = sql.execute("SELECT ltime FROM tracks WHERE\
                                 rowid=?", (track_id,))
            v = result.fetchone()
            if v is not None:
                return v[0]
            return 0

    def get_mtime(self, track_id):
        """
            Get modification time
            @param track_id as int
            @return modification time as int
        """
        with SqlCursor(App().db) as sql:
            request = "SELECT mtime FROM tracks\
                       WHERE tracks.rowid=?"
            result = sql.execute(request, (track_id,))
            v = result.fetchone()
            if v is not None:
                return v[0]
            return 0

    def set_loved(self, track_id, loved):
        """
            Set track loved
            @param track_id as int
            @param loved as int
            @warning: commit needed
        """
        with SqlCursor(App().db, True) as sql:
            sql.execute("UPDATE tracks SET loved=? WHERE rowid=?",
                        (loved, track_id))

    def count(self):
        """
            Count tracks
            @return int
        """
        with SqlCursor(App().db) as sql:
            result = sql.execute("SELECT COUNT(1) FROM tracks\
                                  WHERE storage_type & ?",
                                 (StorageType.COLLECTION | StorageType.SAVED,))
            v = result.fetchone()
            if v is not None:
                return v[0]
            return 0

    def clean(self, commit=True):
        """
            Clean database for track id
            @param commit as bool
        """
        with SqlCursor(App().db, commit) as sql:
            sql.execute("DELETE FROM track_artists\
                         WHERE track_artists.track_id NOT IN (\
                            SELECT tracks.rowid FROM tracks)")
            sql.execute("DELETE FROM track_genres\
                         WHERE track_genres.track_id NOT IN (\
                            SELECT tracks.rowid FROM tracks)")

    def search(self, searched, storage_type):
        """
            Search for tracks looking like searched
            @param searched as str without accents
            @param storage_type as StorageType
            @return [(int, name)]
        """
        with SqlCursor(App().db) as sql:
            filters = ("%" + searched + "%", storage_type)
            request = "SELECT rowid, name FROM tracks\
                       WHERE noaccents(name) LIKE ?\
                       AND tracks.storage_type & ? LIMIT 25"
            result = sql.execute(request, filters)
            return list(result)

    def search_performed(self, searched, storage_type):
        """
            Search tracks looking like searched with performers
            @param searched as str without accents
            @param storage_type as StorageType
            @return [(int, name)]
        """
        with SqlCursor(App().db) as sql:
            filters = ("%" + searched + "%", storage_type)
            request = "SELECT DISTINCT tracks.rowid, artists.name\
                   FROM track_artists, tracks, artists\
                   WHERE track_artists.artist_id=artists.rowid AND\
                   track_artists.track_id=tracks.rowid AND\
                   noaccents(artists.name) LIKE ? AND\
                   tracks.storage_type & ? AND NOT EXISTS (\
                        SELECT album_artists.artist_id\
                        FROM album_artists\
                        WHERE album_artists.artist_id=artists.rowid)\
                    LIMIT 25"
            result = sql.execute(request, filters)
            return list(result)

    def search_track(self, artist, title):
        """
            Get track id for artist and title
            @param artist as string
            @param title as string
            @return track id as int
        """
        artist = noaccents(artist.lower())
        track_ids = self.get_ids_for_name(title)
        for track_id in track_ids:
            album_id = App().tracks.get_album_id(track_id)
            artist_ids = set(App().albums.get_artist_ids(album_id)) &\
                set(App().tracks.get_artist_ids(track_id))
            for artist_id in artist_ids:
                db_artist = noaccents(
                    App().artists.get_name(artist_id).lower())
                if artist.find(db_artist) != -1 or\
                        db_artist.find(artist) != -1:
                    return track_id
            artists = ", ".join(App().tracks.get_artists(track_id)).lower()
            if noaccents(artists) == artist:
                return track_id
        return None

    def remove(self, track_id):
        """
            Remove track
            @param track_id as int
        """
        with SqlCursor(App().db, True) as sql:
            sql.execute("DELETE FROM track_genres\
                         WHERE track_id=?", (track_id,))
            sql.execute("DELETE FROM track_artists\
                         WHERE track_id=?", (track_id,))
            sql.execute("DELETE FROM tracks\
                         WHERE rowid=?", (track_id,))<|MERGE_RESOLUTION|>--- conflicted
+++ resolved
@@ -15,13 +15,8 @@
 import itertools
 
 from lollypop.sqlcursor import SqlCursor
-<<<<<<< HEAD
-from lollypop.define import App, StorageType
+from lollypop.define import App, StorageType, Type
 from lollypop.utils import noaccents
-=======
-from lollypop.define import App, StorageType, OrderBy, Type
-from lollypop.utils import noaccents, remove_static, make_subrequest
->>>>>>> 28127774
 
 
 class TracksDatabase:

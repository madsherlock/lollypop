--- conflicted
+++ resolved
@@ -58,11 +58,8 @@
             22: self.__upgrade_22,
             23: self.__upgrade_23,
             24: "ALTER TABLE albums ADD album_id TEXT",
-<<<<<<< HEAD
             25: "ALTER TABLE tracks ADD mb_track_id TEXT",
-=======
-            25: self.__upgrade_25,
->>>>>>> c7994886
+            26: self.__upgrade_26,
         }
 
     def upgrade(self, db):
@@ -541,7 +538,7 @@
             sql.execute("ALTER TABLE track_genres2 RENAME TO track_genres")
             sql.commit()
 
-    def __upgrade_25(self, db):
+    def __upgrade_26(self, db):
         """
             Rename album_id to mb_album_id in albums
         """
